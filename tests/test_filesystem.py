--- conflicted
+++ resolved
@@ -958,17 +958,6 @@
     vs = copick_run.get_voxel_spacing(10.000)
     tomogram = vs.get_tomogram(tomo_type="denoised")
 
-<<<<<<< HEAD
-    # TODO: Fix this once new fsspec is released
-    if smb_imported:  # noqa
-        if isinstance(test_payload["testfs_overlay"], fsspec.implementations.smb.SMBFileSystem):
-=======
-    # TODO: Fix this once _pipe_file is implemented
-    if sshfs_imported:  # noqa
-        if isinstance(test_payload["testfs_overlay"], sshfs.SSHFileSystem):
->>>>>>> d41959cf
-            return
-
     # Check zarr is readable
     arrays = list(zarr.open(tomogram.zarr(), "r").arrays())
     _, array = arrays[0]
@@ -1004,17 +993,6 @@
     tomogram = vs.get_tomogram(tomo_type="wbp")
     feature = tomogram.get_features(feature_type="sobel")
 
-<<<<<<< HEAD
-    # TODO: Fix this once new fsspec is released
-    if smb_imported:  # noqa
-        if isinstance(test_payload["testfs_overlay"], fsspec.implementations.smb.SMBFileSystem):
-=======
-    # TODO: Fix this once _pipe_file is implemented
-    if sshfs_imported:  # noqa
-        if isinstance(test_payload["testfs_overlay"], sshfs.SSHFileSystem):
->>>>>>> d41959cf
-            return
-
     # Check zarr is readable
     arrays = list(zarr.open(feature.zarr(), "r").arrays())
     _, array = arrays[0]
