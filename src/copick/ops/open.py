--- conflicted
+++ resolved
@@ -8,14 +8,8 @@
 from copick.util.portal import objects_from_datasets
 
 
-<<<<<<< HEAD
-def from_file(path: str) -> Union[CopickRootFSSpec, CopickRootCDP]:
-    with open(path, "r") as f:
-        data = json.load(f)
-=======
 def from_string(data: str):
     data = json.loads(data)
->>>>>>> fa983aed
 
     if "config_type" not in data:
         data["config_type"] = "filesystem"
@@ -31,7 +25,13 @@
         return CopickRootCDP(CopickConfigCDP(**data))
 
 
-<<<<<<< HEAD
+def from_file(path: str):
+    with open(path, "r") as f:
+        data = f.read()
+
+    return from_string(data)
+
+
 def from_czcdp_datasets(
     dataset_ids: List[int],
     overlay_root: str,
@@ -72,11 +72,4 @@
         with open(output_path, "w") as f:
             f.write(json.dumps(config.model_dump(exclude_unset=True), indent=4))
 
-    return CopickRootCDP(config)
-=======
-def from_file(path: str):
-    with open(path, "r") as f:
-        data = f.read()
-
-    return from_string(data)
->>>>>>> fa983aed
+    return CopickRootCDP(config)