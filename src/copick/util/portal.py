--- conflicted
+++ resolved
@@ -4,14 +4,8 @@
 import distinctipy
 
 from copick.models import PickableObject
-<<<<<<< HEAD
-from copick.util.log import get_logger
-
-logger = get_logger(__name__)
-=======
 from copick.util.escape import sanitize_name
 from copick.util.log import get_logger
->>>>>>> fea51e21
 
 logger = get_logger(__name__)
 
