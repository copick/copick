--- conflicted
+++ resolved
@@ -1388,15 +1388,8 @@
         Raises:
             ValueError: If a tomogram with the given type already exists for this voxel spacing.
         """
-<<<<<<< HEAD
-
         tomo_type = sanitize_name(tomo_type)
 
-        if tomo_type in [tomo.tomo_type for tomo in self.tomograms]:
-            raise ValueError(f"Tomogram type {tomo_type} already exists for this voxel spacing.")
-
-        clz, meta_clz = self._tomogram_factory()
-=======
         if tomo := self.get_tomograms(tomo_type):
             if exist_ok:
                 tomo = tomo[0]
@@ -1404,7 +1397,6 @@
                 raise ValueError(f"Tomogram type {tomo_type} already exists for this voxel spacing.")
         else:
             clz, meta_clz = self._tomogram_factory()
->>>>>>> 9cb67543
 
             tm = meta_clz(tomo_type=tomo_type, **kwargs)
             tomo = clz(voxel_spacing=self, meta=tm)
@@ -1547,12 +1539,8 @@
         Raises:
             ValueError: If a feature map with the given type already exists for this tomogram.
         """
-<<<<<<< HEAD
         feature_type = sanitize_name(feature_type)
 
-        if feature_type in [f.feature_type for f in self.features]:
-            raise ValueError(f"Feature type {feature_type} already exists for this tomogram.")
-=======
         if feat := self.get_features(feature_type):
             if exist_ok:
                 return feat
@@ -1560,7 +1548,6 @@
                 raise ValueError(f"Feature type {feature_type} already exists for this tomogram.")
         else:
             clz, meta_clz = self._feature_factory()
->>>>>>> 9cb67543
 
             fm = meta_clz(tomo_type=self.tomo_type, feature_type=feature_type, **kwargs)
             feat = clz(tomogram=self, meta=fm)
