--- conflicted
+++ resolved
@@ -7,7 +7,8 @@
 from pydantic import BaseModel, field_validator
 from trimesh.parent import Geometry
 
-<<<<<<< HEAD
+from copick.util.ome import fits_in_memory, segmentation_pyramid, volume_pyramid, write_ome_zarr_3d
+
 # Type aliases using forward references
 if TYPE_CHECKING:
     RunTypes = Tuple[Type["CopickRun"], Type["CopickRunMeta"]]
@@ -84,9 +85,6 @@
         assert value[3, 3] == 1.0, "Last element of transformation matrix must be 1.0."
         assert np.allclose(value[3, :], [0.0, 0.0, 0.0, 1.0]), "Last row of transformation matrix must be [0, 0, 0, 1]."
         self.transformation_ = value.tolist()
-=======
-from copick.util.ome import fits_in_memory, segmentation_pyramid, volume_pyramid, write_ome_zarr_3d
->>>>>>> e548d54e
 
 
 class PickableObject(BaseModel):
@@ -1903,20 +1901,6 @@
         """
 
         loc = self.zarr()
-<<<<<<< HEAD
-        return np.array(zarr.open(loc)[zarr_group][z, y, x])
-
-
-# Resolve forward references
-CopickRoot.run_types = (CopickRun, CopickRunMeta)
-CopickRoot.object_types = (CopickObject, PickableObject)
-CopickRun.voxel_spacing_types = (CopickVoxelSpacing, CopickVoxelSpacingMeta)
-CopickRun.picks_types = (CopickPicks, CopickPicksFile)
-CopickRun.mesh_types = (CopickMesh, CopickMeshMeta)
-CopickRun.segmentation_types = (CopickSegmentation, CopickSegmentationMeta)
-CopickVoxelSpacing.tomogram_types = (CopickTomogram, CopickTomogramMeta)
-CopickTomogram.features_types = (CopickFeatures, CopickFeaturesMeta)
-=======
         group = zarr.open(loc)[zarr_group]
 
         fits, req, avail = fits_in_memory(group, (x, y, z))
@@ -1962,4 +1946,14 @@
         """
         loc = self.zarr()
         zarr.open(loc)[zarr_group][z, y, x] = data
->>>>>>> e548d54e
+
+
+# Resolve forward references
+CopickRoot.run_types = (CopickRun, CopickRunMeta)
+CopickRoot.object_types = (CopickObject, PickableObject)
+CopickRun.voxel_spacing_types = (CopickVoxelSpacing, CopickVoxelSpacingMeta)
+CopickRun.picks_types = (CopickPicks, CopickPicksFile)
+CopickRun.mesh_types = (CopickMesh, CopickMeshMeta)
+CopickRun.segmentation_types = (CopickSegmentation, CopickSegmentationMeta)
+CopickVoxelSpacing.tomogram_types = (CopickTomogram, CopickTomogramMeta)
+CopickTomogram.features_types = (CopickFeatures, CopickFeaturesMeta)