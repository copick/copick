--- conflicted
+++ resolved
@@ -3,10 +3,7 @@
 
 import numpy as np
 import trimesh
-<<<<<<< HEAD
 import zarr
-=======
->>>>>>> 400b38b7
 from pydantic import BaseModel, field_validator
 from trimesh.parent import Geometry
 
@@ -36,20 +33,14 @@
     radius: Optional[float] = None
 
     @field_validator("label")
-<<<<<<< HEAD
-=======
     @classmethod
->>>>>>> 400b38b7
     def validate_label(cls, v) -> int:
         """Validate the label."""
         assert v != 0, "Label 0 is reserved for background."
         return v
 
     @field_validator("color")
-<<<<<<< HEAD
-=======
     @classmethod
->>>>>>> 400b38b7
     def validate_color(cls, v) -> Tuple[int, int, int, int]:
         """Validate the color."""
         assert len(v) == 4, "Color must be a 4-tuple (RGBA)."
@@ -137,10 +128,7 @@
     }
 
     @field_validator("transformation_")
-<<<<<<< HEAD
-=======
     @classmethod
->>>>>>> 400b38b7
     def validate_transformation(cls, v) -> List[List[float]]:
         """Validate the transformation matrix."""
         arr = np.array(v)
