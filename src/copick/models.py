--- conflicted
+++ resolved
@@ -482,7 +482,6 @@
         Args:
             name: Name of the run to delete.
         """
-<<<<<<< HEAD
         run = self.get_run(name)
 
         if run is None:
@@ -491,15 +490,6 @@
         self._runs.remove(run)
         run.delete()
         del run
-=======
-        if self._runs is None:
-            return
-
-        for i, run in enumerate(self._runs):
-            if run.name == name:
-                del self._runs[i]
-                break
->>>>>>> 4736b21c
 
     def _run_factory(self) -> Tuple[Type["CopickRun"], Type["CopickRunMeta"]]:
         """Override this method to return the run class and run metadata class."""
@@ -1158,7 +1148,6 @@
         """
         raise NotImplementedError("ensure must be implemented for CopickRun.")
 
-<<<<<<< HEAD
     def _delete_data(self):
         """Override this method to delete the root data."""
         raise NotImplementedError("_delete_data method must be implemented for CopickRun.")
@@ -1241,11 +1230,6 @@
             self._segmentations.remove(s)
             s.delete()
             del s
-=======
-    def delete(self):
-        """Delete the run record."""
-        raise NotImplementedError("delete must be implemented for CopickRun.")
->>>>>>> 4736b21c
 
 
 class CopickVoxelSpacingMeta(BaseModel):
