import glob
import os
from typing import Tuple

import click

from copick.cli.util import add_config_option, add_create_overwrite_options, add_debug_option
<<<<<<< HEAD
=======
from copick.ops.add import _add_tomogram_mrc, _add_tomogram_zarr, add_object, add_object_volume, add_segmentation
from copick.ops.run import map_runs, report_results
>>>>>>> 944f77c3
from copick.util.log import get_logger
from copick.util.path_util import get_data_from_file, get_format_from_extension, prepare_runs_from_paths


@click.group()
@click.pass_context
def add(ctx):
    """Add entities to copick projects."""
    pass


@add.command(short_help="Add a tomogram to the project.")
@add_config_option
@click.option(
    "--run",
    required=False,
    type=str,
    help="The name of the run. If not specified, will use the name of the file (stripping extension), "
    "ignored if PATH is glob pattern.",
    show_default=True,
    default="",
)
@click.option(
    "--tomo-type",
    required=False,
    type=str,
    help="The name of the tomogram (e.g. wbp).",
    show_default=True,
    default="wbp",
)
@click.option(
    "--file-type",
    required=False,
    type=str,
    default=None,
    show_default=True,
    help="The file type of the tomogram ('mrc' or 'zarr'). Will guess type based on extension if omitted.",
)
@click.option(
    "--voxel-size",
    required=False,
    type=float,
    default=None,
    show_default=True,
    help="Voxel size in Angstrom. Overrides voxel size in the tomogram header.",
)
@click.option(
    "--create-pyramid/--no-create-pyramid",
    is_flag=True,
    required=False,
    type=bool,
    default=True,
    show_default=True,
    help="Compute the multiscale pyramid.",
)
@click.option(
    "--pyramid-levels",
    required=False,
    type=int,
    default=3,
    show_default=True,
    help="Number of pyramid levels (each level corresponds to downscaling by factor two).",
)
@click.option(
    "--chunk-size",
    required=False,
    type=str,
    default="256,256,256",
    show_default=True,
    help="Chunk size for the output Zarr file.",
)
@click.option(
    "--max-workers",
    required=False,
    type=int,
    default=4,
    show_default=True,
    help="Maximum number of worker threads.",
)
@add_create_overwrite_options
@add_debug_option
@click.argument(
    "path",
    required=True,
    type=str,
    metavar="PATH",
)
@click.pass_context
def tomogram(
    ctx,
    config: str,
    run: str,
    tomo_type: str,
    file_type: str,
    voxel_size: float,
    create_pyramid: bool,
    pyramid_levels: int,
    chunk_size: str,
    path: str,
    max_workers: int,
    create: bool,
    overwrite: bool,
    debug: bool,
):
    """
    Add a tomogram to the project.

    PATH: Path to the tomogram file (MRC or Zarr format) or glob pattern.
    """
    # Deferred imports for performance
    import copick
    from copick.ops.add import _add_tomogram_mrc, _add_tomogram_zarr

    logger = get_logger(__name__, debug=debug)

    # Get root
    root = copick.from_file(config)

    if "*" in path:
        # If glob pattern is used, the run name can not be used
        if run:
            logger.warning("Run name is ignored when using glob patterns.")
            run = ""

        # Handle glob patterns
        paths = glob.glob(path)
        if not paths:
            logger.error(f"No files found matching pattern: {path}")
            ctx.fail(f"No files found matching pattern: {path}")

    else:
        # Single file path
        paths = [path]

    # Files extension validation before processing
    if not file_type:
        for p in paths:
            ext = get_format_from_extension(p)
            if ext not in ["mrc", "zarr"]:
                raise ValueError(f"Unsupported file format for {p}. Supported formats are 'mrc' and 'zarr'.")
            if not os.path.exists(p):
                raise FileNotFoundError(f"File not found: {p}")

    # Convert chunk arg
    chunk_size: Tuple[int, int, int] = tuple(map(int, chunk_size.split(",")[:3]))

    # Prepare runs and group files
    run_to_file = prepare_runs_from_paths(root, paths, run, create, logger)

    def import_tomogram(run_obj, file_path, **kwargs):
        """Process one tomogram file for a single run"""
        try:
            # Get file type
            ft = file_type.lower() if file_type else get_format_from_extension(file_path)

            if ft == "mrc":
                _add_tomogram_mrc(
                    root,
                    run_obj.name,
                    tomo_type,
                    file_path,  # Single file, not a list
                    voxel_spacing=voxel_size,
                    create_pyramid=create_pyramid,
                    pyramid_levels=pyramid_levels,
                    chunks=chunk_size,
                    create=create,
                    overwrite=overwrite,
                    log=debug,
                )
            elif ft == "zarr":
                _add_tomogram_zarr(
                    root,
                    run_obj.name,
                    tomo_type,
                    file_path,  # Single file, not a list
                    voxel_spacing=voxel_size,
                    create_pyramid=create_pyramid,
                    pyramid_levels=pyramid_levels,
                    chunks=chunk_size,
                    create=create,
                    overwrite=overwrite,
                    log=debug,
                )
            else:
                raise ValueError(f"Could not determine file type from path: {file_path}")

            return {"processed": 1, "errors": []}

        except Exception as e:
            error_msg = f"Failed to process {file_path}: {e}"
            if logger:
                logger.critical(error_msg)
            return {"processed": 0, "errors": [error_msg]}

    # Prepare run-specific arguments
    run_names = list(run_to_file.keys())
    run_args = [{"file_path": run_to_file[run_name]} for run_name in run_names]

    # Process tomograms using map_runs
    results = map_runs(
        callback=import_tomogram,
        root=root,
        runs=run_names,
        workers=max_workers,
        parallelism="thread",
        run_args=run_args,
        show_progress=True,
        task_desc="Processing tomograms",
    )

    # Report Results
    report_results(results, len(paths), logger)


@add.command(short_help="Add a segmentation to the project.")
@add_config_option
@click.option(
    "--run",
    required=False,
    type=str,
    help="The name of the run. If not specified, will use the name of the file (stripping extension), "
    "ignored if PATH is glob pattern.",
    show_default=True,
    default="",
)
@click.option(
    "--voxel-size",
    required=False,
    type=float,
    default=None,
    show_default=True,
    help="Voxel size in Angstrom. Overrides voxel size in the tomogram header.",
)
@click.option(
    "--name",
    required=False,
    type=str,
    default=None,
    show_default=True,
    help="Name of the segmentation.",
)
@click.option(
    "--user-id",
    required=False,
    type=str,
    default="copick",
    show_default=True,
    help="User ID of the segmentation.",
)
@click.option(
    "--session-id",
    required=False,
    type=str,
    default="1",
    show_default=True,
    help="Session ID of the segmentation.",
)
@click.option(
    "--max-workers",
    required=False,
    type=int,
    default=4,
    show_default=True,
    help="Maximum number of worker threads.",
)
@add_create_overwrite_options
@add_debug_option
@click.argument(
    "path",
    required=True,
    type=str,
    metavar="PATH",
)
@click.pass_context
def segmentation(
    ctx,
    config: str,
    run: str,
    voxel_size: float,
    name: str,
    user_id: str,
    session_id: str,
    max_workers: int,
    path: str,
    create: bool,
    overwrite: bool,
    debug: bool,
):
    """
    Add a segmentation to the project.

    PATH: Path to the segmentation file (MRC or Zarr format) or glob pattern.
    """
    # Deferred import for performance
    import copick
    from copick.ops.add import add_segmentation

    logger = get_logger(__name__, debug=debug)

    # Get root
    root = copick.from_file(config)

    if "*" in path:
        # If glob pattern is used, the run name can not be used
        if run:
            logger.warning("Run name is ignored when using glob patterns.")
            run = ""

        # Handle glob patterns
        paths = glob.glob(path)
        if not paths:
            logger.error(f"No files found matching pattern: {path}")
            ctx.fail(f"No files found matching pattern: {path}")

    else:
        # Single file path
        paths = [path]

    # Prepare runs and group files
    run_to_file = prepare_runs_from_paths(root, paths, run, create, logger)

    def import_segmentation(run_obj, file_path, **kwargs):
        """Process segmentation files for a single run"""
        try:
            add_segmentation(
                root,
                run_obj.name,
                file_path,
                voxel_size,
                name,
                user_id,
                session_id,
                multilabel=True,
                create=create,
                overwrite=overwrite,
                log=debug,
            )

            return {"processed": 1, "errors": []}

        except Exception as e:
            error_msg = f"Failed to process {file_path}: {e}"
            if logger:
                logger.critical(error_msg)
            return {"processed": 0, "errors": [error_msg]}

    # Prepare run-specific arguments
    run_names = list(run_to_file.keys())
    run_args = [{"file_path": run_to_file[run_name]} for run_name in run_names]

    # Process segmentations using map_runs
    results = map_runs(
        callback=import_segmentation,
        root=root,
        runs=run_names,
        workers=max_workers,
        parallelism="thread",
        run_args=run_args,
        show_progress=True,
        task_desc="Processing segmentations",
    )

    # Report Results
    report_results(results, len(paths), logger)


@add.command(short_help="Add a pickable object to the project configuration.")
@add_config_option
@click.option(
    "--name",
    type=str,
    required=True,
    help="Name of the object to add.",
)
@click.option(
    "--object-type",
    type=click.Choice(["particle", "segmentation"], case_sensitive=False),
    default="particle",
    help="Type of object: 'particle' for point annotations or 'segmentation' for mask annotations.",
    show_default=True,
)
@click.option(
    "--label",
    type=int,
    default=None,
    help="Numeric label/id for the object. If not provided, will use the next available label.",
    show_default=True,
)
@click.option(
    "--color",
    type=str,
    default=None,
    help="RGBA color for the object as comma-separated values (e.g. '255,0,0,255' for red).",
    metavar="R,G,B,A",
)
@click.option(
    "--emdb-id",
    type=str,
    default=None,
    help="EMDB ID for the object.",
)
@click.option(
    "--pdb-id",
    type=str,
    default=None,
    help="PDB ID for the object.",
)
@click.option(
    "--identifier",
    type=str,
    default=None,
    help="Identifier for the object (e.g. Gene Ontology ID or UniProtKB accession).",
)
@click.option(
    "--map-threshold",
    type=float,
    default=None,
    help="Threshold to apply to the map when rendering the isosurface.",
)
@click.option(
    "--radius",
    type=float,
    default=50,
    help="Radius of the particle, when displaying as a sphere.",
    show_default=True,
)
@click.option(
    "--volume",
    type=str,
    default=None,
    help="Path to volume file to associate with the object.",
    metavar="PATH",
)
@click.option(
    "--volume-format",
    type=click.Choice(["mrc", "zarr", "map"], case_sensitive=False),
    default=None,
    help="Format of the volume file ('mrc' or 'zarr'). Will guess from extension if not provided.",
    show_default=True,
)
@click.option(
    "--exist-ok/--no-exist-ok",
    is_flag=True,
    default=False,
    help="Whether existing objects with the same name should be overwritten.",
    show_default=True,
)
@click.option(
    "--voxel-size",
    type=float,
    default=None,
    help="Voxel size for the volume data. Required if volume is provided.",
)
@add_debug_option
@click.pass_context
def object(
    ctx,
    config: str,
    name: str,
    object_type: str,
    label: int,
    color: str,
    emdb_id: str,
    pdb_id: str,
    identifier: str,
    map_threshold: float,
    radius: float,
    volume: str,
    volume_format: str,
    voxel_size: float,
    exist_ok: bool,
    debug: bool,
):
    """
    Add a pickable object to the project configuration.
    """
    # Deferred import for performance
    import copick
    from copick.ops.add import add_object
    from copick.util.formats import get_data_from_file, get_format_from_extension

    logger = get_logger(__name__, debug=debug)

    # Get root
    root = copick.from_file(config)

    # Convert object type to is_particle boolean
    is_particle = object_type.lower() == "particle"

    # Parse color if provided
    color_tuple = None
    if color:
        try:
            color_values = [int(x.strip()) for x in color.split(",")]
            if len(color_values) != 4:
                ctx.fail("Color must be provided as four comma-separated values (R,G,B,A).")
            color_tuple = tuple(color_values)
        except ValueError:
            ctx.fail("Color values must be integers between 0 and 255.")

    # Load volume if provided
    volume_data = None
    voxel_spacing = None
    if volume:
        # Determine format
        fmt = volume_format.lower() if volume_format else get_format_from_extension(volume)

        if fmt is None:
            ctx.fail("Could not determine volume format from extension. Please specify --volume-format.")

        try:
            volume_data, voxel_spacing = get_data_from_file(volume, fmt)
        except Exception as e:
            logger.critical(f"Failed to load volume: {e}")
            ctx.fail(f"Error loading volume: {e}")

        if voxel_size is not None:
            voxel_spacing = voxel_size

    try:
        # Add object
        obj = add_object(
            root=root,
            name=name,
            is_particle=is_particle,
            label=label,
            color=color_tuple,
            emdb_id=emdb_id,
            pdb_id=pdb_id,
            identifier=identifier,
            map_threshold=map_threshold,
            radius=radius,
            volume=volume_data,
            voxel_size=voxel_spacing,
            exist_ok=exist_ok,
            save_config=True,
            config_path=config,
            log=debug,
        )

        logger.info(f"Successfully added {object_type} object '{name}' with label {obj.label}")

    except Exception as e:
        logger.critical(f"Failed to add object: {e}")
        ctx.fail(f"Error adding object: {e}")


@add.command(short_help="Add volume data to an existing pickable object.")
@add_config_option
@click.option(
    "--object-name",
    type=str,
    required=True,
    help="Name of the existing object.",
)
@click.option(
    "--volume-path",
    type=str,
    required=True,
    help="Path to the volume file.",
    metavar="PATH",
)
@click.option(
    "--volume-format",
    type=click.Choice(["mrc", "zarr"], case_sensitive=False),
    default=None,
    help="Format of the volume file ('mrc' or 'zarr'). Will guess from extension if not provided.",
    show_default=True,
)
@click.option(
    "--voxel-size",
    type=float,
    required=False,
    default=None,
    help="Voxel size of the volume data in Angstrom.",
)
@add_debug_option
@click.pass_context
def object_volume(
    ctx,
    config: str,
    object_name: str,
    volume_path: str,
    volume_format: str,
    voxel_size: float,
    debug: bool,
):
    """
    Add volume data to an existing pickable object.
    """
    # Deferred import for performance
    import copick
    from copick.ops.add import add_object_volume
    from copick.util.formats import get_data_from_file, get_format_from_extension

    logger = get_logger(__name__, debug=debug)

    # Get root
    root = copick.from_file(config)

    # Determine format
    fmt = volume_format.lower() if volume_format else get_format_from_extension(volume_path)

    if fmt is None:
        ctx.fail("Could not determine volume format from extension. Please specify --volume-format.")

    # Load volume
    try:
        volume_data, voxel_spacing = get_data_from_file(volume_path, fmt)
    except Exception as e:
        logger.critical(f"Failed to load volume: {e}")
        ctx.fail(f"Error loading volume: {e}")
        raise e

    if voxel_size is not None:
        voxel_spacing = voxel_size

    try:
        # Add volume to object
        add_object_volume(
            root=root,
            object_name=object_name,
            volume=volume_data,
            voxel_size=voxel_spacing,
            log=debug,
        )

        logger.info(f"Successfully added volume data to object '{object_name}'")

    except Exception as e:
        logger.critical(f"Failed to add volume to object: {e}")
        ctx.fail(f"Error adding volume to object: {e}")<|MERGE_RESOLUTION|>--- conflicted
+++ resolved
@@ -5,13 +5,8 @@
 import click
 
 from copick.cli.util import add_config_option, add_create_overwrite_options, add_debug_option
-<<<<<<< HEAD
-=======
-from copick.ops.add import _add_tomogram_mrc, _add_tomogram_zarr, add_object, add_object_volume, add_segmentation
-from copick.ops.run import map_runs, report_results
->>>>>>> 944f77c3
 from copick.util.log import get_logger
-from copick.util.path_util import get_data_from_file, get_format_from_extension, prepare_runs_from_paths
+from copick.util.path_util import get_format_from_extension, prepare_runs_from_paths
 
 
 @click.group()
@@ -122,6 +117,7 @@
     # Deferred imports for performance
     import copick
     from copick.ops.add import _add_tomogram_mrc, _add_tomogram_zarr
+    from copick.ops.run import map_runs, report_results
 
     logger = get_logger(__name__, debug=debug)
 
@@ -306,6 +302,7 @@
     # Deferred import for performance
     import copick
     from copick.ops.add import add_segmentation
+    from copick.ops.run import map_runs, report_results
 
     logger = get_logger(__name__, debug=debug)
 
