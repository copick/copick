--- conflicted
+++ resolved
@@ -6,13 +6,9 @@
 
 import copick
 from copick.cli.util import add_config_option, add_create_overwrite_options, add_debug_option
-<<<<<<< HEAD
-from copick.ops.add import _add_tomogram_mrc, _add_tomogram_zarr, add_segmentation
+from copick.ops.add import _add_tomogram_mrc, _add_tomogram_zarr, add_object, add_object_volume, add_segmentation
 from copick.ops.run import map_runs, report_results
-=======
-from copick.ops.add import _add_tomogram_mrc, _add_tomogram_zarr, add_object, add_object_volume, add_segmentation
 from copick.util.formats import get_data_from_file, get_format_from_extension
->>>>>>> ee196679
 from copick.util.log import get_logger
 
 
@@ -370,7 +366,6 @@
     else:
         # Single file path
         paths = [path]
-<<<<<<< HEAD
 
     # Prepare runs and group files
     run_to_files = prepare_runs_from_paths(root, paths, run, create, logger)
@@ -423,38 +418,6 @@
 
     # Report Results
     report_results(results, len(paths), logger)
-=======
-    input_run = run
-
-    # Add segmentations
-    for path in tqdm.tqdm(paths, desc="Adding Segmentations", unit="file", total=len(paths)):
-        try:
-            # Get run name
-            if input_run == "":
-                # Use os.path.basename for cross-platform compatibility
-                filename = os.path.basename(path)
-                run = filename.rsplit(".", 1)[0]
-            else:
-                run = input_run
-            print(run)
-
-            # Add segmentation
-            add_segmentation(
-                root,
-                run,
-                path,
-                voxel_size,
-                name,
-                user_id,
-                session_id,
-                multilabel=True,
-                create=create,
-                overwrite=overwrite,
-                log=debug,
-            )
-        except Exception as e:
-            logger.critical(f"Failed to add tomogram: {e}")
-            ctx.fail(f"Error adding tomogram: {e}")
 
 
 @add.command(short_help="Add a pickable object to the project configuration.")
@@ -712,5 +675,4 @@
 
     except Exception as e:
         logger.critical(f"Failed to add volume to object: {e}")
-        ctx.fail(f"Error adding volume to object: {e}")
->>>>>>> ee196679
+        ctx.fail(f"Error adding volume to object: {e}")